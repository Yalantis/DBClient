--- conflicted
+++ resolved
@@ -1,6 +1,6 @@
 //
 //  DBClient.swift
-//  ArchitectureGuideTemplate
+//  DBClient
 //
 //  Created by Yury Grinenko on 03.11.16.
 //  Copyright © 2016 Yalantis. All rights reserved.
@@ -13,33 +13,21 @@
  Used for transactions of all type.
  */
 public protocol Stored {
-<<<<<<< HEAD
     
     /// Primary key for an object.
-    static var primaryKey: String? { get }
+    static var primaryKeyName: String? { get }
+    
+    /// Primary value for an instance
+    var valueOfPrimaryKey: CVarArg? { get }
     
 }
 
 public extension Stored {
     
-    public static var primaryKey: String? { return nil }
+    static var primaryKeyName: String? { return nil }
     
-=======
-
-  /// Primary key for an object.
-  static var primaryKeyName: String? { get }
-
-  var valueOfPrimaryKey: CVarArg? { get }
-
-}
-
-public extension Stored {
-
-  static var primaryKeyName: String? { return nil }
-
-  var valueOfPrimaryKey: CVarArg? { return nil }
-
->>>>>>> 88cf6bae
+    var valueOfPrimaryKey: CVarArg? { return nil }
+    
 }
 
 /// Describes abstract database transactions, common for all engines.
@@ -66,20 +54,10 @@
     /**
      Saves objects to database.
      
-<<<<<<< HEAD
      - Parameter objects: list of objects to be saved
-=======
-    - Returns: `Task` with saved objects or appropriate error in case of failure.
-  */
-  @discardableResult func insert<T: Stored>(_ objects: [T]) -> Task<[T]>
-
-  /**
-    Updates changed performed with objects to database.
->>>>>>> 88cf6bae
-     
      - Returns: `Task` with saved objects or appropriate error in case of failure.
      */
-    @discardableResult func save<T: Stored>(_ objects: [T]) -> Task<[T]>
+    @discardableResult func insert<T: Stored>(_ objects: [T]) -> Task<[T]>
     
     /**
      Updates changed performed with objects to database.
@@ -95,22 +73,14 @@
      
      - Parameter objects: list of objects to be deleted
      
-<<<<<<< HEAD
-     - Returns: `Task` with deleted objects or appropriate error in case of failure.
+     - Returns: `Task` with appropriate error in case of failure.
      */
-    @discardableResult func delete<T: Stored>(_ objects: [T]) -> Task<[T]>
+    @discardableResult func delete<T: Stored>(_ objects: [T]) -> Task<Void>
     
-=======
-    - Returns: `Task` with deleted objects or appropriate error in case of failure.
-  */
-  @discardableResult func delete<T: Stored>(_ objects: [T]) -> Task<Void>
-
->>>>>>> 88cf6bae
 }
 
 public extension DBClient {
     
-<<<<<<< HEAD
     /// Fetch all entities from database
     ///
     /// - Returns: Task with array of objects
@@ -129,12 +99,12 @@
      - Returns: `Task` with found object or nil.
      */
     func findFirst<T: Stored>(_ type: T.Type, primaryValue: String, predicate: NSPredicate? = nil) -> Task<T?> {
-        guard let primaryKey = type.primaryKey else {
+        guard let primaryKey = type.primaryKeyName else {
             return Task(nil)
         }
         
         let primaryKeyPredicate = NSPredicate(format: "\(primaryKey) == %@", primaryValue)
-        var fetchPredicate: NSPredicate
+        let fetchPredicate: NSPredicate
         if let predicate = predicate {
             fetchPredicate = NSCompoundPredicate(andPredicateWithSubpredicates: [primaryKeyPredicate, predicate])
         } else {
@@ -143,52 +113,8 @@
         let request = FetchRequest<T>(predicate: fetchPredicate, fetchLimit: 1)
         
         return execute(request).continueWithTask { task -> Task<T?> in
-            if let first = task.result?.first {
-                return Task(first)
-            }
-            return Task(nil)
+            return Task(task.result?.first)
         }
-    }
-    
-    /**
-     Deletes object from database.
-     
-     - Parameter object: object to be deleted
-     
-     - Returns: `Task` with deleted object or appropriate error in case of failure.
-     */
-    @discardableResult func delete<T: Stored>(_ object: T) -> Task<T> {
-        return convertArrayTaskToSingleObject(delete([object]))
-=======
-  /// Fetch all entities from database
-  ///
-  /// - Returns: Task with array of objects
-  func fetchAll<T: Stored>() -> Task<[T]> {
-    return execute(FetchRequest())
-  }
-
-  /**
-    Finds first element with given value as primary.
-    If no primary key specified for given type, or object with such value doesn't exist returns nil.
-     
-    - Parameters:
-        - type: Type of object to search for
-        - primaryValue: The value of primary key field to search for
-     
-    - Returns: `Task` with found object or nil.
-  */
-  func findFirst<T: Stored>(_ type: T.Type, primaryValue: CVarArg, predicate: NSPredicate? = nil) -> Task<T?> {
-    guard let primaryKey = type.primaryKeyName else {
-      return Task(nil)
-    }
-
-    let primaryKeyPredicate = NSPredicate(format: "\(primaryKey) == %@", primaryValue)
-    var fetchPredicate: NSPredicate
-    if let predicate = predicate {
-      fetchPredicate = NSCompoundPredicate(andPredicateWithSubpredicates: [primaryKeyPredicate, predicate])
-    } else {
-      fetchPredicate = primaryKeyPredicate
->>>>>>> 88cf6bae
     }
     
     /**
@@ -201,7 +127,17 @@
     @discardableResult func update<T: Stored>(_ object: T) -> Task<T> {
         return convertArrayTaskToSingleObject(update([object]))
     }
-<<<<<<< HEAD
+    
+    /**
+     Deletes object from database.
+     
+     - Parameter object: object to be deleted
+     
+     - Returns: `Task` with deleted object or appropriate error in case of failure.
+     */
+    @discardableResult func delete<T: Stored>(_ object: T) -> Task<Void> {
+        return delete([object])
+    }
     
     /**
      Saves object to database.
@@ -210,54 +146,8 @@
      
      - Returns: `Task` with saved object or appropriate error in case of failure.
      */
-    @discardableResult func save<T: Stored>(_ object: T) -> Task<T> {
-        return convertArrayTaskToSingleObject(save([object]))
-=======
-  }
-
-  /**
-   Deletes object from database.
-
-   - Parameter object: object to be deleted
-
-   - Returns: `Task` with deleted object or appropriate error in case of failure.
-   */
-  @discardableResult func delete<T: Stored>(_ object: T) -> Task<Void> {
-    return delete([object])
-  }
-
-  /**
-   Updates changed performed with object to database.
-
-   - Parameter object: object to be updated
-
-   - Returns: `Task` with updated object or appropriate error in case of failure.
-   */
-  @discardableResult func update<T: Stored>(_ object: T) -> Task<T> {
-    return convertArrayTaskToSingleObject(update([object]))
-  }
-
-  /**
-   Saves object to database.
-
-   - Parameter object: object to be saved
-
-   - Returns: `Task` with saved object or appropriate error in case of failure.
-   */
-  @discardableResult func insert<T: Stored>(_ object: T) -> Task<T> {
-    return convertArrayTaskToSingleObject(insert([object]))
-  }
-
-  private func convertArrayTaskToSingleObject<T>(_ task: Task<[T]>) -> Task<T> {
-    return task.continueWithTask { task -> Task<T> in
-      if let objects = task.result, let object = objects.first {
-        return Task<T>(object)
-      } else if let error = task.error {
-        return Task<T>(error: error)
-      } else { // no objects returned
-        return Task<T>.cancelledTask()
-      }
->>>>>>> 88cf6bae
+    @discardableResult func insert<T: Stored>(_ object: T) -> Task<T> {
+        return convertArrayTaskToSingleObject(insert([object]))
     }
     
     private func convertArrayTaskToSingleObject<T>(_ task: Task<[T]>) -> Task<T> {
