//
//  CoreDataDBClient.swift
//  DBClient
//
//  Created by Yury Grinenko on 03.11.16.
//  Copyright © 2016 Yalantis. All rights reserved.
//

import CoreData

/// Describes type of model for CoreData database client.
/// Model should conform to CoreDataModelConvertible protocol
/// for ability to be fetched/saved/updated/deleted in CoreData
public protocol CoreDataModelConvertible: Stored {
    
    /// Returns type of object for model.
    static func managedObjectClass() -> NSManagedObject.Type
    
    /// Executes mapping from `NSManagedObject` instance.
    ///
    /// - Parameter managedObject: object to be mapped from.
    /// - Returns: mapped object.
    static func from(_ managedObject: NSManagedObject) -> Stored
    
    /// Executes backward mapping to `NSManagedObject` from given context
    ///
    /// - Parameters:
    ///   - context: context, where object should be created;
    ///   - existedInstance: if instance was already created it will be passed.
    /// - Returns: created instance.
    func upsertManagedObject(in context: NSManagedObjectContext, existedInstance: NSManagedObject?) -> NSManagedObject
    
    /// The name of the entity from ".xcdatamodeld"
    static var entityName: String { get }
    
    /// Decides whether primary value of object equal to given
    func isPrimaryValueEqualTo(value: Any) -> Bool
}

extension NSManagedObject: Stored {

    public static var primaryKeyName: String? { return nil }
    
    public var valueOfPrimaryKey: CVarArg? { return nil }
}

public enum MigrationType {
    
    // provide persistent store constructor with appropriate options
    case lightweight
    // in case of failure old model file will be removed
    case removeOnFailure
    // perform progressive migration with delegate
    case progressive(MigrationManagerDelegate?)
    
    public func isLightweight() -> Bool {
        switch self {
        case .lightweight:
            return true
            
        default:
            return false
        }
    }
}

/// Implementation of database client for CoreData storage type.
public class CoreDataDBClient {
    
    private let modelName: String
    private let bundle: Bundle
    private let migrationType: MigrationType
    private let persistentStoreType = NSSQLiteStoreType
    
    /// Constructor for client
    ///
    /// - Parameters:
    ///   - modelName: the name of the model
    ///   - bundle: the bundle which contains the model; default is main
    ///   - migrationType: migration type (in case it needed) for model; default is `MigrationType.lightweight`
    public init(forModel modelName: String, in bundle: Bundle = Bundle.main, migrationType: MigrationType = .lightweight) {
        self.modelName = modelName
        self.bundle = bundle
        self.migrationType = migrationType
    }
    
    // MARK: - CoreData stack
    
    private lazy var storeURL: URL = {
        let urls = FileManager.default.urls(for: .documentDirectory, in: .userDomainMask)
        let applicationDocumentsDirectory = urls[urls.count - 1]
        
        return applicationDocumentsDirectory.appendingPathComponent("\(self.modelName).sqlite")
    }()
    
    private lazy var managedObjectModel: NSManagedObjectModel = {
        guard let modelURL = self.bundle.url(forResource: self.modelName, withExtension: "momd"),
            let objectModel = NSManagedObjectModel(contentsOf: modelURL) else {
                fatalError("Can't find managedObjectModel named \(self.modelName) in \(self.bundle)")
        }
        
        return objectModel
    }()
    
    private lazy var persistentStoreCoordinator: NSPersistentStoreCoordinator = {
        let coordinator = NSPersistentStoreCoordinator(managedObjectModel:  self.managedObjectModel)
        
        if !self.isMigrationNeeded() {
            do {
                try coordinator.addPersistentStore(
                    ofType: self.persistentStoreType,
                    configurationName: nil,
                    at: self.storeURL,
                    options: nil
                )
                
                return coordinator
            } catch let error {
                fatalError("\(error)")
            }
        }
        
        // need perform migration
        do {
            try self.performMigration(coordinator)
        } catch let error {
            fatalError("\(error)")
        }
        
        return coordinator
    }()
    
    private lazy var rootContext: NSManagedObjectContext = {
        let coordinator = self.persistentStoreCoordinator
        let parentContext = NSManagedObjectContext(concurrencyType: .privateQueueConcurrencyType)
        parentContext.persistentStoreCoordinator = coordinator
        
        return parentContext
    }()
    
    fileprivate lazy var mainContext: NSManagedObjectContext = {
        let mainContext = NSManagedObjectContext(concurrencyType: .mainQueueConcurrencyType)
        mainContext.parent = self.rootContext
        
        return mainContext
    }()
    
    private lazy var readManagedContext: NSManagedObjectContext = {
        let fetchContext = NSManagedObjectContext(concurrencyType: .privateQueueConcurrencyType)
        fetchContext.parent = self.mainContext
        
        return fetchContext
    }()
    
    private lazy var writeManagedContext: NSManagedObjectContext = {
        let fetchContext = NSManagedObjectContext(concurrencyType: .privateQueueConcurrencyType)
        fetchContext.parent = self.mainContext
        
        return fetchContext
    }()
    
    // MARK: - Migration
    
    private func isMigrationNeeded() -> Bool {
        do {
            let metadata = try NSPersistentStoreCoordinator.metadataForPersistentStore(
                ofType: persistentStoreType,
                at: storeURL,
                options: nil
            )
            let model = self.managedObjectModel
            
            return !model.isConfiguration(withName: nil, compatibleWithStoreMetadata: metadata)
        } catch {
            return false
        }
    }
    
    private func performMigration(_ coordinator: NSPersistentStoreCoordinator) throws {
        var options: [AnyHashable: Any]?
        if self.migrationType.isLightweight() {
            // trying to make it automatically
            options = [
                NSMigratePersistentStoresAutomaticallyOption: true,
                NSInferMappingModelAutomaticallyOption: true
            ]
        }
        do {
            try coordinator.addPersistentStore(
                ofType: self.persistentStoreType,
                configurationName: nil,
                at: self.storeURL,
                options: options
            )
        } catch let error {
            switch self.migrationType {
            case .removeOnFailure:
                // remove store and retry
                try? FileManager.default.removeItem(at: self.storeURL)
                try coordinator.addPersistentStore(
                    ofType: self.persistentStoreType,
                    configurationName: nil,
                    at: self.storeURL,
                    options: nil
                )
                
            case .progressive(let delegate):
                try self.performHeavyMigration(coordinator, delegate: delegate)
                
            default:
                throw error
            }
        }
    }
    
    private func performHeavyMigration(_ coordinator: NSPersistentStoreCoordinator, delegate: MigrationManagerDelegate?) throws {
        let manager = CoreDataMigrationManager()
        manager.delegate = delegate
        manager.bundle = self.bundle
        try manager.progressivelyMigrate(
            sourceStoreURL: self.storeURL,
            of: self.persistentStoreType,
            to:  self.managedObjectModel
        )
        
        let options: [AnyHashable: Any] = [
            NSInferMappingModelAutomaticallyOption: true,
            NSSQLitePragmasOption: ["journal_mode": "DELETE"]
        ]
        try coordinator.addPersistentStore(
            ofType: self.persistentStoreType,
            configurationName: nil,
            at: self.storeURL,
            options: options
        )
    }
    
    // MARK: - Read/write
    
    private func performWriteTask(_ closure: @escaping (NSManagedObjectContext, (() throws -> ())) -> ()) {
        let context = writeManagedContext
        context.perform {
            closure(context) {
                try context.save(includingParent: true)
            }
        }
    }
    
    private func performReadTask(closure: @escaping (NSManagedObjectContext) -> ()) {
        let context = readManagedContext
        context.perform {
            closure(context)
        }
    }
<<<<<<< HEAD
=======
    
    fileprivate func performWriteTaskAndWait(_ closure: @escaping (NSManagedObjectContext, (() throws -> ())) -> ()) {
        let context = writeManagedContext
        context.performAndWait {
            closure(context) {
                try context.save(includingParent: true)
            }
        }
    }
    
    fileprivate func performReadTaskAndWait(closure: @escaping (NSManagedObjectContext) -> ()) {
        let context = readManagedContext
        context.performAndWait {
            closure(context)
        }
    }
    
>>>>>>> 5bdcf6a4
}

// MARK: - DBClient methods

extension CoreDataDBClient: DBClient {
    
    public func observable<T>(for request: FetchRequest<T>) -> RequestObservable<T> {
        return CoreDataObservable(request: request, context: mainContext)
    }
    
    public func execute<T>(_ request: FetchRequest<T>, completion: @escaping (Result<[T]>) -> Void) where T: Stored {
        let coreDataModelType = checkType(T.self)

        performReadTask { context in
            let fetchRequest = self.fetchRequest(for: coreDataModelType)
            fetchRequest.predicate = request.predicate
            fetchRequest.sortDescriptors = [request.sortDescriptor].compactMap { $0 }
            fetchRequest.fetchLimit = request.fetchLimit
            fetchRequest.fetchOffset = request.fetchOffset
            do {
                let result = try context.fetch(fetchRequest) as! [NSManagedObject]
                let resultModels = result.compactMap { coreDataModelType.from($0) as? T }
                
                completion(.success(resultModels))
            } catch let error {
                completion(.failure(error))
            }
        }
    }
    
    public func execute<T>(_ request: FetchRequest<T>) -> Result<[T]> where T: Stored {
        let coreDataModelType = checkType(T.self)
        let context = readManagedContext
        var executionResult: Result<[T]>?
        context.performAndWait {
            let fetchRequest = self.fetchRequest(for: coreDataModelType)
            fetchRequest.predicate = request.predicate
            fetchRequest.sortDescriptors = [request.sortDescriptor].compactMap { $0 }
            fetchRequest.fetchLimit = request.fetchLimit
            fetchRequest.fetchOffset = request.fetchOffset
            do {
                let result = try context.fetch(fetchRequest) as! [NSManagedObject]
                let resultModels = result.compactMap { coreDataModelType.from($0) as? T }
                executionResult = .success(resultModels)
            } catch {
                executionResult = .failure(error)
            }
        }
        
        return executionResult!
    }
    
    /// Insert given objects into context and save it
    /// If appropriate object already exists in DB it will be ignored and nothing will be inserted
    public func insert<T>(_ objects: [T], completion: @escaping (Result<[T]>) -> Void) where T: Stored {
        checkType(T.self)

        performWriteTask { context, savingClosure in
            var insertedObjects = [T]()
            let foundObjects = self.find(objects: objects, in: context)
            for (object, storedObject) in foundObjects {
                if storedObject != nil {
                    continue
                }
                
                _ = object.upsertManagedObject(in: context, existedInstance: nil)
                insertedObjects.append(object as! T)
            }
            
            do {
                try savingClosure()
                completion(.success(insertedObjects))
            } catch let error {
                completion(.failure(error))
            }
        }
    }
    
    /// Method to update existed in DB objects
    /// if there is no such object in db nothing will happened
    public func update<T>(_ objects: [T], completion: @escaping (Result<[T]>) -> Void) where T: Stored {
        checkType(T.self)

        performWriteTask { context, savingClosure in
            var updatedObjects = [T]()
            
            let foundObjects = self.find(objects: objects, in: context)
            for (object, storedObject) in foundObjects {
                guard let storedObject = storedObject else {
                    continue
                }
                
                _ = object.upsertManagedObject(in: context, existedInstance: storedObject)
                updatedObjects.append(object as! T)
            }
            
            do {
                try savingClosure()
                completion(.success(updatedObjects))
            } catch let error {
                completion(.failure(error))
            }
        }
    }
    
    /// Update object if it exists or insert new one otherwise
    public func upsert<T>(_ objects: [T], completion: @escaping (Result<(updated: [T], inserted: [T])>) -> Void) where T: Stored {
        checkType(T.self)

        performWriteTask { context, savingClosure in
            var updatedObjects = [T]()
            var insertedObjects = [T]()
            let foundObjects = self.find(objects: objects, in: context)
            
            for (object, storedObject) in foundObjects {
                _ = object.upsertManagedObject(in: context, existedInstance: storedObject)
                if storedObject == nil {
                    insertedObjects.append(object as! T)
                } else {
                    updatedObjects.append(object as! T)
                }
            }
            
            do {
                try savingClosure()
                completion(.success((updated: updatedObjects, inserted: insertedObjects)))
            } catch let error {
                completion(.failure(error))
            }
        }
    }
    
    /// For each element in collection:
    /// After all deletes try to save context
    public func delete<T>(_ objects: [T], completion: @escaping (Result<()>) -> Void) where T: Stored {
        checkType(T.self)

        performWriteTask { context, savingClosure in
            let foundObjects = self.find(objects, in: context)
            foundObjects.forEach { context.delete($0) }
            
            do {
                try savingClosure()
                completion(.success(()))
            } catch let error {
                completion(.failure(error))
            }
        }
    }
    
    public func execute<T: Stored>(_ request: FetchRequest<T>) -> Result<[T]> {
        let coreDataModelType = checkType(T.self)
        
        var executeResult: Result<[T]>!
        
        performReadTaskAndWait { context in
            let fetchRequest = self.fetchRequest(for: coreDataModelType)
            fetchRequest.predicate = request.predicate
            fetchRequest.sortDescriptors = [request.sortDescriptor].compactMap { $0 }
            fetchRequest.fetchLimit = request.fetchLimit
            fetchRequest.fetchOffset = request.fetchOffset
            do {
                let result = try context.fetch(fetchRequest) as! [NSManagedObject]
                let resultModels = result.compactMap { coreDataModelType.from($0) as? T }
                
                executeResult = .success(resultModels)
            } catch let error {
                executeResult = .failure(error)
            }
        }
        
        return executeResult
    }
    
    @discardableResult
    public func insert<T: Stored>(_ objects: [T]) -> Result<[T]> {
        checkType(T.self)
        
        var result: Result<[T]>!
            
        performWriteTaskAndWait { context, savingClosure in
            var insertedObjects = [T]()
            let foundObjects = self.find(objects: objects, in: context)
            for (object, storedObject) in foundObjects {
                if storedObject != nil {
                    continue
                }
                
                _ = object.upsertManagedObject(in: context, existedInstance: nil)
                insertedObjects.append(object as! T)
            }
            
            do {
                try savingClosure()
                result = .success(insertedObjects)
            } catch let error {
                result = .failure(error)
            }
        }
        
        return result
    }
    
    @discardableResult
    public func update<T: Stored>(_ objects: [T]) -> Result<[T]> {
        checkType(T.self)
        
        var result: Result<[T]>!
        
        performWriteTaskAndWait { context, savingClosure in
            var updatedObjects = [T]()
            
            let foundObjects = self.find(objects: objects, in: context)
            for (object, storedObject) in foundObjects {
                guard let storedObject = storedObject else {
                    continue
                }
                
                _ = object.upsertManagedObject(in: context, existedInstance: storedObject)
                updatedObjects.append(object as! T)
            }
            
            do {
                try savingClosure()
                result = .success(updatedObjects)
            } catch let error {
                result = .failure(error)
            }
        }
        
        return result
    }
    
    @discardableResult
    public func delete<T: Stored>(_ objects: [T]) -> Result<()> {
        checkType(T.self)
        
        var result: Result<()>!
        
        performWriteTask { context, savingClosure in
            let foundObjects = self.find(objects, in: context)
            foundObjects.forEach { context.delete($0) }
            
            do {
                try savingClosure()
                result = .success(())
            } catch let error {
                result = .failure(error)
            }
        }
        
        return result
    }
    
    @discardableResult
    public func upsert<T : Stored>(_ objects: [T]) -> Result<(updated: [T], inserted: [T])> {
        checkType(T.self)
        
        var result: Result<(updated: [T], inserted: [T])>!
        
        performWriteTaskAndWait { context, savingClosure in
            var updatedObjects = [T]()
            var insertedObjects = [T]()
            let foundObjects = self.find(objects: objects, in: context)
            
            for (object, storedObject) in foundObjects {
                _ = object.upsertManagedObject(in: context, existedInstance: storedObject)
                if storedObject == nil {
                    insertedObjects.append(object as! T)
                } else {
                    updatedObjects.append(object as! T)
                }
            }
            
            do {
                try savingClosure()
                result = .success((updated: updatedObjects, inserted: insertedObjects))
            } catch let error {
                result = .failure(error)
            }
        }
        
        return result
    }
    
}

private extension CoreDataDBClient {
    
    func fetchRequest(for entity: CoreDataModelConvertible.Type) -> NSFetchRequest<NSFetchRequestResult> {
        return NSFetchRequest(entityName: entity.entityName)
    }
    
    @discardableResult
    func checkType<T>(_ inputType: T) -> CoreDataModelConvertible.Type {
        switch inputType {
        case let type as CoreDataModelConvertible.Type:
            return type
            
        default:
            let modelType = String(describing: CoreDataDBClient.self)
            let protocolType = String(describing: CoreDataModelConvertible.self)
            let givenType = String(describing: inputType)
            fatalError("`\(modelType)` can manage only types which conform to `\(protocolType)`. `\(givenType)` given.")
        }
    }
    
    func find<T: Stored>(_ objects: [T], in context: NSManagedObjectContext) -> [NSManagedObject] {
        let coreDataModelType = checkType(T.self)
        guard let primaryKeyName = T.primaryKeyName else {
            return []
        }
        
        let ids = objects.compactMap { $0.valueOfPrimaryKey }
        let fetchRequest = self.fetchRequest(for: coreDataModelType)
        fetchRequest.predicate = NSPredicate(format: "\(primaryKeyName) IN %@", ids)
        guard let result = try? context.fetch(fetchRequest), let storedObjects = result as? [NSManagedObject] else {
            return []
        }
        
        return storedObjects
    }
    
    func find<T: Stored>(objects: [T], in context: NSManagedObjectContext) -> [(object: CoreDataModelConvertible, storedObject: NSManagedObject?)] {
        guard let primaryKeyName = T.primaryKeyName else {
            return []
        }
        
        let storedObjects = find(objects, in: context)
        
        return convert(objects: objects).map { object -> (CoreDataModelConvertible, NSManagedObject?) in
            let managedObject = storedObjects.first(where: { (obj: NSManagedObject) -> Bool in
                if let value = obj.value(forKey: primaryKeyName) {
                    return object.isPrimaryValueEqualTo(value: value)
                }
                
                return false
            })
            
            return (object, managedObject)
        }
    }
    
    func convert<T: Stored>(objects: [T]) -> [CoreDataModelConvertible] {
        checkType(T.self)
        
        return objects.compactMap { $0 as? CoreDataModelConvertible }
    }
}<|MERGE_RESOLUTION|>--- conflicted
+++ resolved
@@ -252,10 +252,8 @@
             closure(context)
         }
     }
-<<<<<<< HEAD
-=======
-    
-    fileprivate func performWriteTaskAndWait(_ closure: @escaping (NSManagedObjectContext, (() throws -> ())) -> ()) {
+    
+    private func performWriteTaskAndWait(_ closure: @escaping (NSManagedObjectContext, (() throws -> ())) -> ()) {
         let context = writeManagedContext
         context.performAndWait {
             closure(context) {
@@ -264,14 +262,13 @@
         }
     }
     
-    fileprivate func performReadTaskAndWait(closure: @escaping (NSManagedObjectContext) -> ()) {
+    private func performReadTaskAndWait(closure: @escaping (NSManagedObjectContext) -> ()) {
         let context = readManagedContext
         context.performAndWait {
             closure(context)
         }
     }
     
->>>>>>> 5bdcf6a4
 }
 
 // MARK: - DBClient methods
@@ -302,28 +299,6 @@
         }
     }
     
-    public func execute<T>(_ request: FetchRequest<T>) -> Result<[T]> where T: Stored {
-        let coreDataModelType = checkType(T.self)
-        let context = readManagedContext
-        var executionResult: Result<[T]>?
-        context.performAndWait {
-            let fetchRequest = self.fetchRequest(for: coreDataModelType)
-            fetchRequest.predicate = request.predicate
-            fetchRequest.sortDescriptors = [request.sortDescriptor].compactMap { $0 }
-            fetchRequest.fetchLimit = request.fetchLimit
-            fetchRequest.fetchOffset = request.fetchOffset
-            do {
-                let result = try context.fetch(fetchRequest) as! [NSManagedObject]
-                let resultModels = result.compactMap { coreDataModelType.from($0) as? T }
-                executionResult = .success(resultModels)
-            } catch {
-                executionResult = .failure(error)
-            }
-        }
-        
-        return executionResult!
-    }
-    
     /// Insert given objects into context and save it
     /// If appropriate object already exists in DB it will be ignored and nothing will be inserted
     public func insert<T>(_ objects: [T], completion: @escaping (Result<[T]>) -> Void) where T: Stored {
@@ -511,7 +486,7 @@
         
         var result: Result<()>!
         
-        performWriteTask { context, savingClosure in
+        performWriteTaskAndWait { context, savingClosure in
             let foundObjects = self.find(objects, in: context)
             foundObjects.forEach { context.delete($0) }
             
@@ -556,7 +531,6 @@
         
         return result
     }
-    
 }
 
 private extension CoreDataDBClient {
