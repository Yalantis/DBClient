//
//  RealmDBClient.swift
//  ArchitectureGuideTemplate
//
//  Created by Serhii Butenko on 19/12/16.
//  Copyright © 2016 Yalantis. All rights reserved.
//

import Foundation
import BoltsSwift
import RealmSwift

/**
 Describes protocol to be implemented by model for `RealmDBClient`
 */
public protocol RealmModelConvertible: Stored {
    
    /**
     Returns type of object for model
     */
    static func realmClass() -> Object.Type
    
    /**
     Executes mapping from `Realm.Object` instance
     
     - Parameter realmObject: Object to be mapped from
     
     - Returns: Fulfilled model instance
     */
    static func from(_ realmObject: Object) -> Stored
    
    /**
     Executes backward mapping from `Realm.Object`
     */
    func toRealmObject() -> Object
    
}

/**
 Implementation of database client for Realm storage type.
 Model for this client must conform `RealmModelConverible` protocol or error will be raised.
 */
public class RealmDBClient {
    
    let realm: Realm
    
    public init(realm: Realm) {
        self.realm = realm
    }
    
}

extension RealmDBClient: DBClient {
<<<<<<< HEAD
=======
  
  public func insert<T: Stored>(_ objects: [T]) -> Task<[T]> {
    let taskCompletionSource = TaskCompletionSource<[T]>()
>>>>>>> 88cf6bae
    
    public func save<T: Stored>(_ objects: [T]) -> Task<[T]> {
        let taskCompletionSource = TaskCompletionSource<[T]>()
        
        let realmObjects = objects.flatMap { $0 as? RealmModelConvertible }.map { $0.toRealmObject() }
        do {
            try realm.write {
                realm.add(realmObjects, update: true)
            }
            taskCompletionSource.set(result: objects)
        } catch let error {
            taskCompletionSource.set(error: error)
        }
        
        return taskCompletionSource.task
    }
    
<<<<<<< HEAD
    public func update<T: Stored>(_ objects: [T]) -> Task<[T]> {
        return save(objects)
    }
    
    public func delete<T: Stored>(_ objects: [T]) -> Task<[T]> {
        let taskCompletionSource = TaskCompletionSource<[T]>()
        
        do {
            let realmObjects = objects.flatMap { $0 as? RealmModelConvertible }.map { $0.toRealmObject() }
            try realm.write {
                realm.delete(realmObjects)
                taskCompletionSource.set(result: objects)
            }
        } catch let error {
            taskCompletionSource.set(error: error)
        }
        
        return taskCompletionSource.task
=======
    return taskCompletionSource.task
  }
  
  public func update<T: Stored>(_ objects: [T]) -> Task<[T]> {
    return insert(objects)
  }
  
  public func delete<T: Stored>(_ objects: [T]) -> Task<Void> {
    let taskCompletionSource = TaskCompletionSource<Void>()
    
    do {
      let realmObjects = objects.flatMap { $0 as? RealmModelConvertible }.map { $0.toRealmObject() }
      try realm.write {
        realm.delete(realmObjects)
        taskCompletionSource.set(result: ())
      }
    } catch let error {
      taskCompletionSource.set(error: error)
>>>>>>> 88cf6bae
    }
    
    public func execute<T: Stored>(_ request: FetchRequest<T>) -> Task<[T]> {
        guard let modelType = T.self as? RealmModelConvertible.Type else {
            fatalError("RealmDBClient can manage only types which conform to RealmModelConvertible")
        }
        let taskCompletionSource = TaskCompletionSource<[T]>()
        let neededType = modelType.realmClass()
        do {
            var objects = realm
                .objects(neededType)
                .get(offset: request.fetchOffset, limit: request.fetchLimit)
            if let descriptor = request.sortDescriptor {
                let order: ComparisonResult = descriptor.ascending ? .orderedAscending : .orderedDescending
                objects = objects.sorted(by: { (lhs, rhs) -> Bool in
                    return descriptor.compare(lhs, to: rhs) == order
                })
            }
            if let predicate = request.predicate {
                objects = objects.filter { predicate.evaluate(with: $0) }
            }
            let mappedObjects = objects.flatMap { modelType.from($0) as? T }
            taskCompletionSource.set(result: mappedObjects)
        } catch let error {
            taskCompletionSource.set(error: error)
        }
        
        return taskCompletionSource.task
    }
    
    public func observable<T: Stored>(for request: FetchRequest<T>) -> RequestObservable<T> {
        return RealmObservable(request: request, realm: realm)
    }
    
}

extension Results {
    
    func get<T: Object>(offset: Int, limit: Int) -> [T] {
        var lim = 0
        var off = 0
        var l: [T] = []
        let count = self.count
        
        if off <= offset && offset < count - 1 {
            off = offset
        }
        if limit > count || limit == 0 {
            lim = count
        } else {
            lim = limit
        }
        
        for i in off..<lim {
            let dog = self[i] as! T
            l.append(dog)
        }
        
        return l
    }
    
}<|MERGE_RESOLUTION|>--- conflicted
+++ resolved
@@ -1,6 +1,6 @@
 //
 //  RealmDBClient.swift
-//  ArchitectureGuideTemplate
+//  DBClient
 //
 //  Created by Serhii Butenko on 19/12/16.
 //  Copyright © 2016 Yalantis. All rights reserved.
@@ -51,14 +51,8 @@
 }
 
 extension RealmDBClient: DBClient {
-<<<<<<< HEAD
-=======
-  
-  public func insert<T: Stored>(_ objects: [T]) -> Task<[T]> {
-    let taskCompletionSource = TaskCompletionSource<[T]>()
->>>>>>> 88cf6bae
     
-    public func save<T: Stored>(_ objects: [T]) -> Task<[T]> {
+    public func insert<T: Stored>(_ objects: [T]) -> Task<[T]> {
         let taskCompletionSource = TaskCompletionSource<[T]>()
         
         let realmObjects = objects.flatMap { $0 as? RealmModelConvertible }.map { $0.toRealmObject() }
@@ -74,45 +68,24 @@
         return taskCompletionSource.task
     }
     
-<<<<<<< HEAD
     public func update<T: Stored>(_ objects: [T]) -> Task<[T]> {
-        return save(objects)
+        return insert(objects)
     }
     
-    public func delete<T: Stored>(_ objects: [T]) -> Task<[T]> {
-        let taskCompletionSource = TaskCompletionSource<[T]>()
+    public func delete<T: Stored>(_ objects: [T]) -> Task<Void> {
+        let taskCompletionSource = TaskCompletionSource<Void>()
         
         do {
             let realmObjects = objects.flatMap { $0 as? RealmModelConvertible }.map { $0.toRealmObject() }
             try realm.write {
                 realm.delete(realmObjects)
-                taskCompletionSource.set(result: objects)
+                taskCompletionSource.set(result: ())
             }
         } catch let error {
             taskCompletionSource.set(error: error)
         }
         
         return taskCompletionSource.task
-=======
-    return taskCompletionSource.task
-  }
-  
-  public func update<T: Stored>(_ objects: [T]) -> Task<[T]> {
-    return insert(objects)
-  }
-  
-  public func delete<T: Stored>(_ objects: [T]) -> Task<Void> {
-    let taskCompletionSource = TaskCompletionSource<Void>()
-    
-    do {
-      let realmObjects = objects.flatMap { $0 as? RealmModelConvertible }.map { $0.toRealmObject() }
-      try realm.write {
-        realm.delete(realmObjects)
-        taskCompletionSource.set(result: ())
-      }
-    } catch let error {
-      taskCompletionSource.set(error: error)
->>>>>>> 88cf6bae
     }
     
     public func execute<T: Stored>(_ request: FetchRequest<T>) -> Task<[T]> {
@@ -143,7 +116,7 @@
         return taskCompletionSource.task
     }
     
-    public func observable<T: Stored>(for request: FetchRequest<T>) -> RequestObservable<T> {
+    public func observable<T: Stored>(for request: FetchRequest<T>) -> RequestObservable<T>{
         return RealmObservable(request: request, realm: realm)
     }
     
