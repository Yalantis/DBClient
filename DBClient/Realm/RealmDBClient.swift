--- conflicted
+++ resolved
@@ -52,7 +52,32 @@
         completion(execute(request))
     }
     
-    public func execute<T>(_ request: FetchRequest<T>) -> Result<[T]> where T : Stored {
+    /// Inserts new objects to database. If object with such `primaryKeyValue` already exists Realm'll throw an error
+    public func insert<T>(_ objects: [T], completion: @escaping (Result<[T]>) -> Void) where T : Stored {
+        completion(insert(objects))
+    }
+    
+    /// Updates objects which are already in db.
+    public func update<T>(_ objects: [T], completion: @escaping (Result<[T]>) -> Void) where T : Stored {
+        completion(update(objects))
+    }
+    
+    /// Removes objects by it `primaryKeyValue`s
+    public func delete<T>(_ objects: [T], completion: @escaping (Result<()>) -> Void) where T : Stored {
+        completion(delete(objects))
+    }
+
+    public func upsert<T>(_ objects: [T], completion: @escaping (Result<(updated: [T], inserted: [T])>) -> Void) where T : Stored {
+        completion(upsert(objects))
+    }
+    
+    public func observable<T>(for request: FetchRequest<T>) -> RequestObservable<T> {
+        checkType(T.self)
+        
+        return RealmObservable(request: request, realm: realm)
+    }
+    
+    public func execute<T>(_ request: FetchRequest<T>) -> Result<[T]> {
         let modelType = checkType(T.self)
         let neededType = modelType.realmClass()
         let objects = request
@@ -64,26 +89,26 @@
         return .success(objects)
     }
     
-    /// Inserts new objects to database. If object with such `primaryKeyValue` already exists Realm'll throw an error
-    public func insert<T>(_ objects: [T], completion: @escaping (Result<[T]>) -> Void) where T : Stored {
-        checkType(T.self)
-
+    @discardableResult
+    public func insert<T: Stored>(_ objects: [T]) -> Result<[T]> {
+        checkType(T.self)
+        
         let realmObjects = objects.compactMap { ($0 as? RealmModelConvertible)?.toRealmObject() }
-
+        
         do {
             realm.beginWrite()
             realm.add(realmObjects)
             try realm.commitWrite()
-            completion(.success(objects))
-        } catch let error {
-            completion(.failure(error))
-        }
-    }
-    
-    /// Updates objects which are already in db.
-    public func update<T>(_ objects: [T], completion: @escaping (Result<[T]>) -> Void) where T : Stored {
-        checkType(T.self)
-
+            return .success(objects)
+        } catch {
+            return .failure(error)
+        }
+    }
+    
+    @discardableResult
+    public func update<T: Stored>(_ objects: [T]) -> Result<[T]> {
+        checkType(T.self)
+        
         let realmObjects = separate(objects: objects)
             .present
             .compactMap { ($0 as? RealmModelConvertible)?.toRealmObject() }
@@ -92,16 +117,16 @@
             realm.add(realmObjects, update: true)
             try realm.commitWrite()
             
-            completion(.success(objects))
+            return .success(objects)
         } catch let error {
-            completion(.failure(error))
-        }
-    }
-    
-    /// Removes objects by it `primaryKeyValue`s
-    public func delete<T>(_ objects: [T], completion: @escaping (Result<()>) -> Void) where T : Stored {
+            return .failure(error)
+        }
+    }
+    
+    @discardableResult
+    public func delete<T: Stored>(_ objects: [T]) -> Result<()> {
         let type = checkType(T.self)
-
+        
         let realmType = type.realmClass()
         
         do {
@@ -111,117 +136,28 @@
             realm.delete(realmObjects)
             try realm.commitWrite()
             
-            completion(.success(()))
-        } catch let error {
-            completion(.failure(error))
-        }
-    }
-
-    public func upsert<T>(_ objects: [T], completion: @escaping (Result<(updated: [T], inserted: [T])>) -> Void) where T : Stored {
-        checkType(T.self)
-
+            return .success(())
+        } catch {
+            return .failure(error)
+        }
+    }
+    
+    @discardableResult
+    public func upsert<T : Stored>(_ objects: [T]) -> Result<(updated: [T], inserted: [T])> {
+        checkType(T.self)
+        
         let separatedObjects = separate(objects: objects)
         let realmObjects = objects.compactMap { ($0 as? RealmModelConvertible)?.toRealmObject() }
         do {
             realm.beginWrite()
             realm.add(realmObjects, update: true)
             try realm.commitWrite()
-            completion(.success((updated: separatedObjects.present, inserted: separatedObjects.new)))
-        } catch let error {
-            completion(.failure(error))
-        }
-    }
-    
-    public func observable<T>(for request: FetchRequest<T>) -> RequestObservable<T> {
-        checkType(T.self)
-        
-        return RealmObservable(request: request, realm: realm)
-    }
-<<<<<<< HEAD
-=======
-    
-    public func execute<T>(_ request: FetchRequest<T>) -> Result<[T]> {
-        let modelType = checkType(T.self)
-        let neededType = modelType.realmClass()
-        let objects = request
-            .applyTo(realmObjects: realm.objects(neededType))
-            .map { $0 }
-            .get(offset: request.fetchOffset, limit: request.fetchLimit)
-            .compactMap { modelType.from($0) as? T }
-        
-        return .success(objects)
-    }
-    
-    @discardableResult
-    public func insert<T: Stored>(_ objects: [T]) -> Result<[T]> {
-        checkType(T.self)
-        
-        let realmObjects = objects.compactMap { ($0 as? RealmModelConvertible)?.toRealmObject() }
-        
-        do {
-            realm.beginWrite()
-            realm.add(realmObjects)
-            try realm.commitWrite()
-            return .success(objects)
-        } catch let error {
-            return .failure(error)
-        }
-    }
-    
-    @discardableResult
-    public func update<T: Stored>(_ objects: [T]) -> Result<[T]> {
-        checkType(T.self)
-        
-        let realmObjects = separate(objects: objects)
-            .present
-            .compactMap { ($0 as? RealmModelConvertible)?.toRealmObject() }
-        do {
-            realm.beginWrite()
-            realm.add(realmObjects, update: true)
-            try realm.commitWrite()
-            
-            return .success(objects)
-        } catch let error {
-            return .failure(error)
-        }
-    }
-    
-    @discardableResult
-    public func delete<T: Stored>(_ objects: [T]) -> Result<()> {
-        let type = checkType(T.self)
-        
-        let realmType = type.realmClass()
-        
-        do {
-            let primaryValues = objects.compactMap { $0.valueOfPrimaryKey }
-            let realmObjects = primaryValues.compactMap { realm.object(ofType: realmType, forPrimaryKey: $0) }
-            realm.beginWrite()
-            realm.delete(realmObjects)
-            try realm.commitWrite()
-            
-            return .success(())
-        } catch let error {
-            return .failure(error)
-        }
-    }
-    
-    @discardableResult
-    public func upsert<T : Stored>(_ objects: [T]) -> Result<(updated: [T], inserted: [T])> {
-        checkType(T.self)
-        
-        let separatedObjects = separate(objects: objects)
-        let realmObjects = objects.compactMap { ($0 as? RealmModelConvertible)?.toRealmObject() }
-        do {
-            realm.beginWrite()
-            realm.add(realmObjects, update: true)
-            try realm.commitWrite()
             return .success((updated: separatedObjects.present, inserted: separatedObjects.new))
-        } catch let error {
-            return .failure(error)
-        }
-    }
-    
->>>>>>> 5bdcf6a4
+        } catch {
+            return .failure(error)
+        }
+    }
+    
 }
 
 private extension RealmDBClient {
