//
//  MasterViewController.swift
//  Example
//
//  Created by Serhii Butenko on 11/1/17.
//  Copyright © 2017 Yalantis. All rights reserved.
//

import UIKit
import DBClient

class MasterViewController: UITableViewController, DBClientInjectable {
    
    fileprivate var objects = [User]()
    
    private var userChangesObservable: RequestObservable<User>?
    
    override func viewDidLoad() {
        super.viewDidLoad()
        
        let observable = dbClient.observable(for: FetchRequest<User>())
        observable.observe { [weak self] changeSet in
            self?.observeChanges(changeSet)
        }
        userChangesObservable = observable
        
        navigationItem.leftBarButtonItem = editButtonItem
    }
    
<<<<<<< HEAD
=======
    @IBAction func addObject(_ sender: Any) {
        dbClient.insert(User.createRandom())
    }
    
>>>>>>> 88cf6bae
    // MARK: - Segues
    
    override func prepare(for segue: UIStoryboardSegue, sender: Any?) {
        guard segue.identifier == "showDetail",
            let controller = segue.destination as? DetailViewController else {
                fatalError()
        }
        
        if let indexPath = tableView.indexPathForSelectedRow {
            let object = objects[indexPath.row]
            controller.detailItem = object
        }
    }
    
    // MARK: - Actions
    
    @IBAction private func addObject(_ sender: Any) {
        dbClient.save(User.createRandom())
    }
    
    private func observeChanges(_ changeSet: ObservableChange<User>) {
        switch changeSet {
        case .initial(let initial):
            self.objects.append(contentsOf: initial)
            self.tableView.reloadData()
            
        case .change(let change):
            self.objects = change.objects
            self.tableView.beginUpdates()
            
            let insertedIndexPaths = change.insertions.map { IndexPath(row: $0.index, section: 0) }
            self.tableView.insertRows(at: insertedIndexPaths, with: .automatic)
            
            let deletedIndexPaths = change.deletions.map { IndexPath(row: $0, section: 0) }
            self.tableView.deleteRows(at: deletedIndexPaths, with: .automatic)
            
            let updatedIndexPaths = change.modifications.map { IndexPath(row: $0.index, section: 0) }
            self.tableView.reloadRows(at: updatedIndexPaths, with: .automatic)
            
            self.tableView.endUpdates()
            
        case .error(let error):
            print("Got an error: \(error)")
        }
    }
    
}

// MARK: - Table View

extension MasterViewController {
    
    override func tableView(_ tableView: UITableView, numberOfRowsInSection section: Int) -> Int {
        return objects.count
    }
    
    override func tableView(_ tableView: UITableView, cellForRowAt indexPath: IndexPath) -> UITableViewCell {
        let cell = tableView.dequeueReusableCell(withIdentifier: "Cell", for: indexPath)
        
        let object = objects[indexPath.row]
        cell.textLabel!.text = object.name
        return cell
    }
    
    override func tableView(_ tableView: UITableView, canEditRowAt indexPath: IndexPath) -> Bool {
        return true
    }
    
    override func tableView(_ tableView: UITableView, commit editingStyle: UITableViewCellEditingStyle, forRowAt indexPath: IndexPath) {
        guard editingStyle == .delete else {
            return
        }
        
        let user = objects[indexPath.row]
        dbClient.delete(user)
    }
    
}<|MERGE_RESOLUTION|>--- conflicted
+++ resolved
@@ -27,13 +27,6 @@
         navigationItem.leftBarButtonItem = editButtonItem
     }
     
-<<<<<<< HEAD
-=======
-    @IBAction func addObject(_ sender: Any) {
-        dbClient.insert(User.createRandom())
-    }
-    
->>>>>>> 88cf6bae
     // MARK: - Segues
     
     override func prepare(for segue: UIStoryboardSegue, sender: Any?) {
@@ -51,7 +44,7 @@
     // MARK: - Actions
     
     @IBAction private func addObject(_ sender: Any) {
-        dbClient.save(User.createRandom())
+        dbClient.insert(User.createRandom())
     }
     
     private func observeChanges(_ changeSet: ObservableChange<User>) {
